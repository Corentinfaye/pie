--- conflicted
+++ resolved
@@ -29,11 +29,8 @@
   // maximum number of sentences to process
   "max_sents": 1000000,
   // maximum vocabulary size
-<<<<<<< HEAD
-  "char_max_size": 300,
-=======
   "char_max_size": 500,
->>>>>>> 89d384c4
+  // maximum vocabulary size for word input
   "word_max_size": 20000,
   // min freq per item to be incorporated in the vocabulary (only used if *_max_size is 0)
   "char_min_freq": 1,
@@ -43,15 +40,10 @@
   "char_bos": true,
   // tab-format only:
   "header": true,
-<<<<<<< HEAD
   // separator for csv-like files
   "sep": "\t",
   // expected order of tasks for tabreader
   "tasks_order": ["lemma", "pos"], // only for TabReader
-=======
-  "tasks_order": ["lemma", "pos"],
-
->>>>>>> 89d384c4
   // task-related config
   "tasks": [
     // each task's name refers to the corresponding data field
@@ -94,18 +86,8 @@
     }
   ],
 
-<<<<<<< HEAD
-  // whether to include autoregressive loss
-  "include_lm": false,
-  // whether to share the output layer for both fwd and bwd lm
-  "lm_shared_softmax": false,
-  // lm settings in case it's included as an extra task
-  "lm_schedule": {
-    "patience": 100, "factor": 0.5, "weight": 0.2, "mode": "min"
-=======
   "task_defaults": {
     "level": "token", "layer": -1, "decoder": "linear", "context": "sentence"
->>>>>>> 89d384c4
   },
 
   // general task schedule params (can be overwritten in the "settings" entry of each)
@@ -116,6 +98,8 @@
 
   // whether to include autoregressive loss
   "include_lm": false,
+  // whether to share the output layer for both fwd and bwd lm
+  "lm_shared_softmax": false,
   // lm settings in case it's included as an extra task
   "lm_schedule": {
     "patience": 100, "factor": 0.5, "weight": 0.2, "mode": "min"
